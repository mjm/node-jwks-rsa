import { SecretCallbackLong } from 'express-jwt';

declare function JwksRsa(options: JwksRsa.ClientOptions): JwksRsa.JwksClient;

declare namespace JwksRsa {
  class JwksClient {
    constructor(options: ClientOptions);

    getKeys(cb: (err: Error | null, keys: unknown) => void): void;
    getSigningKeys(cb: (err: Error | null, keys: SigningKey[]) => void): void;
    getSigningKey: (kid: string, cb: (err: Error | null, key: SigningKey) => void) => void;
  }

  interface Headers {
    [key: string]: string;
  }

  interface ClientOptions {
    jwksUri: string;
    rateLimit?: boolean;
    cache?: boolean;
    cacheMaxEntries?: number;
    cacheMaxAge?: number;
    jwksRequestsPerMinute?: number;
    strictSsl?: boolean;
    requestHeaders?: Headers;
  }

  interface CertSigningKey {
    kid: string;
    nbf: string;
    publicKey: string;
  }

  interface RsaSigningKey {
    kid: string;
    nbf: string;
    rsaPublicKey: string;
  }

  type SigningKey = CertSigningKey | RsaSigningKey;

  function expressJwtSecret(options: ExpressJwtOptions): SecretCallbackLong;

  interface ExpressJwtOptions extends ClientOptions {
    handleSigningKeyError?: (err: Error | null, cb: (err: Error | null) => void) => void;
  }

  function hapiJwt2Key(options: HapiJwtOptions): (decodedToken: DecodedToken, cb: HapiCallback) => void;

  interface HapiJwtOptions extends ClientOptions {
    handleSigningKeyError?: (err: Error | null, cb: HapiCallback) => void;
  }

  type HapiCallback = (err: Error | null, publicKey: string, signingKey: SigningKey) => void;

  interface DecodedToken {
    header: TokenHeader;
  }

  interface TokenHeader {
    alg: string;
    kid: string;
  }

  function hapiJwt2KeyAsync(options: HapiJwtOptions): (decodedToken: DecodedToken) => Promise<{ key: SigningKey }>;

  function koaJwtSecret(options: KoaJwtOptions): (header: TokenHeader) => Promise<string>;

  interface KoaJwtOptions extends ClientOptions {
    handleSigningKeyError?(err: Error | null): Promise<void>;
  }

<<<<<<< HEAD
  class ArgumentError extends Error {
    name: 'ArgumentError';
    constructor(message: string);
  }
=======
    function passportJwtSecret(options: JwksRsa.Options): ExpressJwt.SecretCallback;

    class ArgumentError extends Error {
      constructor(message: string);
    }
>>>>>>> b9a610eb

  class JwksError extends Error {
    name: 'JwksError';
    constructor(message: string);
  }

  class JwksRateLimitError extends Error {
    name: 'JwksRateLimitError';
    constructor(message: string);
  }

  class SigningKeyNotFoundError extends Error {
    name: 'SigningKeyNotFoundError';
    constructor(message: string);
  }
}

export = JwksRsa;<|MERGE_RESOLUTION|>--- conflicted
+++ resolved
@@ -1,4 +1,4 @@
-import { SecretCallbackLong } from 'express-jwt';
+import { SecretCallback, SecretCallbackLong } from 'express-jwt';
 
 declare function JwksRsa(options: JwksRsa.ClientOptions): JwksRsa.JwksClient;
 
@@ -42,6 +42,8 @@
 
   function expressJwtSecret(options: ExpressJwtOptions): SecretCallbackLong;
 
+  function passportJwtSecret(options: ExpressJwtOptions): SecretCallback;
+
   interface ExpressJwtOptions extends ClientOptions {
     handleSigningKeyError?: (err: Error | null, cb: (err: Error | null) => void) => void;
   }
@@ -71,18 +73,10 @@
     handleSigningKeyError?(err: Error | null): Promise<void>;
   }
 
-<<<<<<< HEAD
   class ArgumentError extends Error {
     name: 'ArgumentError';
     constructor(message: string);
   }
-=======
-    function passportJwtSecret(options: JwksRsa.Options): ExpressJwt.SecretCallback;
-
-    class ArgumentError extends Error {
-      constructor(message: string);
-    }
->>>>>>> b9a610eb
 
   class JwksError extends Error {
     name: 'JwksError';
